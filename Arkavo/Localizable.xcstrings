--- conflicted
+++ resolved
@@ -409,7 +409,6 @@
     "Public ID" : {
 
     },
-<<<<<<< HEAD
     "Ready to join?" : {
       "extractionState" : "stale",
       "localizations" : {
@@ -441,11 +440,6 @@
     "Resend" : {
 
     },
-=======
-    "Refine Interests" : {
-
-    },
->>>>>>> 32548751
     "Save" : {
       "localizations" : {
         "es-US" : {
@@ -522,7 +516,6 @@
         }
       }
     },
-<<<<<<< HEAD
     "Start group chats now, with more exciting features coming soon!" : {
       "extractionState" : "stale",
       "localizations" : {
@@ -537,8 +530,6 @@
     "Start Verification" : {
 
     },
-=======
->>>>>>> 32548751
     "Sticker Picker Placeholder" : {
 
     },
