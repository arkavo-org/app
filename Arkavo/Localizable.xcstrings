--- conflicted
+++ resolved
@@ -230,12 +230,9 @@
     "Loading stream..." : {
 
     },
-<<<<<<< HEAD
-=======
     "Location Picker Placeholder" : {
 
     },
->>>>>>> a1bd1817
     "Map" : {
       "localizations" : {
         "es-US" : {
