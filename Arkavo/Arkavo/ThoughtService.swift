--- conflicted
+++ resolved
@@ -71,12 +71,7 @@
     }
 
     func createPayload(viewModel: ThoughtViewModel) throws -> Data {
-<<<<<<< HEAD
-        let contentData = viewModel.content.data(using: .utf8) ?? Data()
-        let thoughtServiceModel = ThoughtServiceModel(creatorID: viewModel.creator.id, mediaType: viewModel.mediaType, content: contentData)
-=======
-        let thoughtServiceModel = ThoughtServiceModel(creatorId: viewModel.creator.id, mediaType: viewModel.mediaType, content: viewModel.content)
->>>>>>> a1bd1817
+        let thoughtServiceModel = ThoughtServiceModel(creatorID: viewModel.creator.id, mediaType: viewModel.mediaType, content: viewModel.content)
         let payload = try thoughtServiceModel.serialize()
         return payload
     }
