--- conflicted
+++ resolved
@@ -33,11 +33,9 @@
 
 ### Initialize
 
-<<<<<<< HEAD
-Flatbuffers (if changed)
-=======
+#### Flatbuffers (if changed)
+
 Events
->>>>>>> c97dc156
 
 ```shell
 flatc --binary --swift -o Arkavo/Arkavo idl/event.fbs
@@ -45,19 +43,18 @@
 mv event_generated.swift EventServiceModel.swift
 ```
 
-<<<<<<< HEAD
-Pkl (if changed)
-
-```shell
-./pkl-gen-swift pkl/Topics.pkl -o Arkavo/Arkavo/
-=======
 Entities
 
 ```shell
 flatc --binary --swift -o Arkavo/Arkavo idl/entity.fbs
 cd Arkavo/Arkavo
 mv entity_generated.swift EntityServiceModel.swift
->>>>>>> c97dc156
+```
+
+#### Pkl (if changed)
+
+```shell
+./pkl-gen-swift pkl/Topics.pkl -o Arkavo/Arkavo/
 ```
 
 ### Dependencies 
